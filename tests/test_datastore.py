--- conflicted
+++ resolved
@@ -50,24 +50,6 @@
 
 
 @parameterized(param_testing_buckets_cm())
-def test_insert(bucket_cm):
-    with bucket_cm as bucket:
-<<<<<<< HEAD
-        eventcount = len(bucket.get())
-        event = Event(**{"label": "test", "timestamp": datetime.now(timezone.utc)})
-        bucket.insert(event)
-        assert_equal(eventcount + 1, len(bucket.get()))
-        fetched_event = Event(**bucket.get(-1)[-1])
-        assert_dict_equal(event, fetched_event)
-=======
-        l = len(bucket.get())
-        bucket.insert(Event(**{"label": "test"}))
-        assert_equal(l + 1, len(bucket.get()))
-        bucket.insert([Event(**{"label": "test"}), Event(label="test2")])
-        assert_equal(l + 3, len(bucket.get()))
-
-
-@parameterized(param_testing_buckets_cm())
 def test_insert_one(bucket_cm):
     with bucket_cm as bucket:
         l = len(bucket.get())
@@ -82,7 +64,6 @@
         bucket.insert_one(2 * [Event(**{"label": "test"})])
         assert_equal(l + 2, len(bucket.get()))
 
->>>>>>> b52f2b65
 
 @parameterized(param_testing_buckets_cm())
 def test_replace_last(bucket_cm):
@@ -94,22 +75,9 @@
         # Create second event to replace with the first one
         event2 = Event(**{"label": "test2", "timestamp": datetime.now(timezone.utc)})
         bucket.replace_last(event2)
-<<<<<<< HEAD
         # Assert length and content 
         assert_equal(eventcount, len(bucket.get(-1)))
         assert_dict_equal(event2, Event(**bucket.get(-1)[-1]))
-=======
-        # Assert length and content
-        assert_equal(l, len(bucket.get(-1)))
-        assert_equal(event2, Event(**bucket.get(-1)[-1]))
-
-
-@parameterized(param_testing_buckets_cm())
-def test_get_metadata(bucket_cm):
-    with bucket_cm as bucket:
-        bucket.metadata()
-
->>>>>>> b52f2b65
 
 @parameterized(param_testing_buckets_cm())
 def test_insert_many(bucket_cm):
